#ifndef OSDTOPWIDGET_HH
#define OSDTOPWIDGET_HH

#include "OSDWidget.hh"
#include "TclObject.hh"
#include "hash_set.hh"
#include "xxhash.hh"
#include <vector>
#include <string>

namespace openmsx {

class OSDTopWidget final : public OSDWidget
{
public:
	explicit OSDTopWidget(Display& display);
<<<<<<< HEAD
	string_ref getType() const override;
	gl::vec2 getSize(const OutputSurface& output) const override;
=======
	string_view getType() const override;
	gl::vec2 getSize(const OutputRectangle& output) const override;
>>>>>>> ccae1f5a

	void queueError(std::string message);
	void showAllErrors();

	OSDWidget* findByName(string_view name);
	const OSDWidget* findByName(string_view name) const;
	void addName(OSDWidget& widget);
	void removeName(OSDWidget& widget);
	std::vector<string_view> getAllWidgetNames() const;

protected:
	void invalidateLocal() override;
	void paintSDL(OutputSurface& output) override;
	void paintGL (OutputSurface& output) override;

private:
	std::vector<std::string> errors;

	struct NameFromWidget {
		string_view operator()(const OSDWidget* w) const {
			return w->getName();
		}
	};
	hash_set<OSDWidget*, NameFromWidget, XXTclHasher> widgetsByName;
};

} // namespace openmsx

#endif<|MERGE_RESOLUTION|>--- conflicted
+++ resolved
@@ -14,13 +14,8 @@
 {
 public:
 	explicit OSDTopWidget(Display& display);
-<<<<<<< HEAD
-	string_ref getType() const override;
+	string_view getType() const override;
 	gl::vec2 getSize(const OutputSurface& output) const override;
-=======
-	string_view getType() const override;
-	gl::vec2 getSize(const OutputRectangle& output) const override;
->>>>>>> ccae1f5a
 
 	void queueError(std::string message);
 	void showAllErrors();
