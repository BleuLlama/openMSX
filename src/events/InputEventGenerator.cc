--- conflicted
+++ resolved
@@ -254,20 +254,20 @@
 	}
 }
 
-static Uint16 maskPUA(Uint16 unicode)
-{
-	// Apparently on macOS keyboard events for keys like F1 have a non-zero
-	// unicode field. This confuses the console code (it thinks it's a
-	// printable character) and it prevents those keys from triggering
-	// hotkey bindings. See this bug report:
-	//   https://github.com/openMSX/openMSX/issues/1095
-	// As a workaround we mask unicode chars in the 'Private Use Area' (PUA).
-	//   https://en.wikipedia.org/wiki/Private_Use_Areas
-	//
-	// Note: because the unicode field in SDL1.2 is only 16 bits, we only need
-	//       to look at the first area: U+E000..U+F8FF
-	return ((0xE000 <= unicode) && (unicode <= 0xF8FF)) ? 0 : unicode;
-}
+//static Uint16 maskPUA(Uint16 unicode)
+//{
+//	// Apparently on macOS keyboard events for keys like F1 have a non-zero
+//	// unicode field. This confuses the console code (it thinks it's a
+//	// printable character) and it prevents those keys from triggering
+//	// hotkey bindings. See this bug report:
+//	//   https://github.com/openMSX/openMSX/issues/1095
+//	// As a workaround we mask unicode chars in the 'Private Use Area' (PUA).
+//	//   https://en.wikipedia.org/wiki/Private_Use_Areas
+//	//
+//	// Note: because the unicode field in SDL1.2 is only 16 bits, we only need
+//	//       to look at the first area: U+E000..U+F8FF
+//	return ((0xE000 <= unicode) && (unicode <= 0xF8FF)) ? 0 : unicode;
+//}
 
 void InputEventGenerator::handle(const SDL_Event& evt)
 {
@@ -295,12 +295,8 @@
 			auto keyCode = Keys::getCode(
 				evt.key.keysym.sym, evt.key.keysym.mod,
 				evt.key.keysym.scancode, true);
-<<<<<<< HEAD
 			event = make_shared<KeyUpEvent>(keyCode);
-=======
-			event = make_shared<KeyUpEvent>(
-				keyCode, maskPUA(evt.key.keysym.unicode));
->>>>>>> 12cd7a06
+				// maskPUA(evt.key.keysym.unicode));
 			triggerOsdControlEventsFromKeyEvent(keyCode, true, event);
 		}
 		break;
@@ -319,12 +315,8 @@
 			auto keyCode = Keys::getCode(
 				evt.key.keysym.sym, evt.key.keysym.mod,
 				evt.key.keysym.scancode, false);
-<<<<<<< HEAD
 			event = make_shared<KeyDownEvent>(keyCode);
-=======
-			event = make_shared<KeyDownEvent>(
-				keyCode, maskPUA(evt.key.keysym.unicode));
->>>>>>> 12cd7a06
+				// maskPUA(evt.key.keysym.unicode);
 			triggerOsdControlEventsFromKeyEvent(keyCode, false, event);
 		}
 		break;
