--- conflicted
+++ resolved
@@ -13,17 +13,7 @@
 #include "FileContext.hh"
 #include "CliComm.hh"
 #include "build-info.hh"
-<<<<<<< HEAD
 #include <cassert>
-=======
-#include <memory>
-
-#ifdef _WIN32
-#include <windows.h>
-static int lastWindowX = 0;
-static int lastWindowY = 0;
-#endif
->>>>>>> ccae1f5a
 
 namespace openmsx {
 
@@ -40,14 +30,6 @@
 {
 	(void)cliComm; // avoid unused parameter warning on _WIN32
 
-<<<<<<< HEAD
-=======
-	if (!SDL_WasInit(SDL_INIT_VIDEO) &&
-	    SDL_InitSubSystem(SDL_INIT_VIDEO) < 0) {
-		throw InitException("SDL video init failed: ", SDL_GetError());
-	}
-
->>>>>>> ccae1f5a
 	// set icon
 	if (OPENMSX_SET_WINDOW_ICON) {
 		SDLSurfacePtr iconSurf;
@@ -116,12 +98,7 @@
 			flags));
 	if (!window) {
 		std::string err = SDL_GetError();
-<<<<<<< HEAD
-		throw InitException("Could not create window: " + err);
-=======
-		SDL_QuitSubSystem(SDL_INIT_VIDEO);
-		throw InitException("Could not open any screen: ", err);
->>>>>>> ccae1f5a
+		throw InitException("Could not create window: ", err);
 	}
 
 	updateWindowTitle();
@@ -177,17 +154,11 @@
 
 bool VisibleSurface::setFullScreen(bool fullscreen)
 {
-<<<<<<< HEAD
-	Uint32 flags = SDL_GetWindowFlags(window.get());
+	auto flags = SDL_GetWindowFlags(window.get());
 	// Note: SDL_WINDOW_FULLSCREEN_DESKTOP also has the SDL_WINDOW_FULLSCREEN
 	//       bit set.
 	bool currentState = (flags & SDL_WINDOW_FULLSCREEN) != 0;
-	if (currentState == wantedState) {
-=======
-	SDL_Surface* surf = getSDLSurface();
-	bool currentState = (surf->flags & SDL_FULLSCREEN) != 0;
 	if (currentState == fullscreen) {
->>>>>>> ccae1f5a
 		// already wanted stated
 		return true;
 	}
